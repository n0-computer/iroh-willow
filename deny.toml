--- conflicted
+++ resolved
@@ -33,13 +33,9 @@
 
 [advisories]
 ignore = [
-<<<<<<< HEAD
+      "RUSTSEC-2024-0370", # unmaintained, no upgrade available
 ]
 
 # TODO(Frando): added for iroh-willow development, maybe remove again before release?
 [sources.allow-org]
-github = ["n0-computer"]
-=======
-      "RUSTSEC-2024-0370", # unmaintained, no upgrade available
-]
->>>>>>> 632be5f7
+github = ["n0-computer"]