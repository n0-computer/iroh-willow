[package]
name = "iroh-willow"
version = "0.18.0"
edition = "2021"
readme = "README.md"
description = "willow protocol implementation for iroh"
license = "MIT/Apache-2.0"
authors = ["n0 team"]
repository = "https://github.com/n0-computer/iroh"

# Sadly this also needs to be updated in .github/workflows/ci.yml
rust-version = "1.75"

[lints]
workspace = true

[dependencies]
anyhow = "1"
bytes = { version = "1.4", features = ["serde"] }
curve25519-dalek = { version = "4.1.3", features = [ "digest", "rand_core", "serde", ] }
derive_more = { version = "1.0.0-beta.6", features = [ "debug", "deref", "display", "from", "try_into", "into", "as_ref", "try_from", ] }
ed25519-dalek = { version = "2.0.0", features = ["serde", "rand_core"] }
flume = "0.11"
futures-buffered = "0.2.6"
futures-concurrency = "7.6.0"
futures-lite = "2.3.0"
futures-util = "0.3.30"
genawaiter = "0.99.1"
hex = "0.4.3"
iroh-base = { version = "0.22.0", path = "../iroh-base" }
iroh-blobs = { version = "0.22.0", path = "../iroh-blobs" }
iroh-metrics = { version = "0.22.0", path = "../iroh-metrics", optional = true }
iroh-net = { version = "0.22.0", path = "../iroh-net" }
<<<<<<< HEAD
meadowcap = "0.1.0"
postcard = { version = "1", default-features = false, features = [ "alloc", "use-std", "experimental-derive", ] }
=======
iroh-blobs = { version = "0.22.0", path = "../iroh-blobs" }
postcard = { version = "1", default-features = false, features = ["alloc", "use-std", "experimental-derive"] }
quinn = { package = "iroh-quinn", version = "0.10.5" }
>>>>>>> cf3e983b
rand = "0.8.5"
rand_core = "0.6.4"
redb = { version = "2.0.0" }
serde = { version = "1.0.164", features = ["derive"] }
sha2 = "0.10.8"
strum = { version = "0.26", features = ["derive"] }
syncify = "0.1.0"
thiserror = "1"
tokio = { version = "1", features = ["sync"] }
tokio-stream = { version = "0.1.15", features = ["sync"] }
tokio-util = { version = "0.7", features = ["io-util", "io"] }
tracing = "0.1"
ufotofu = { version = "0.4.1", features = ["std"] }
willow-data-model = "0.1.0"
willow-encoding = "0.1.0"
zerocopy = { version = "0.8.0-alpha.9", features = ["derive"] }

[dev-dependencies]
iroh-test = { path = "../iroh-test" }
rand_chacha = "0.3.1"
tokio = { version = "1", features = ["sync", "macros"] }
proptest = "1.2.0"
tempfile = "3.4"
test-strategy = "0.3.1"
tracing-subscriber = "0.3.18"

[features]
default = ["metrics"]
metrics = ["iroh-metrics"]<|MERGE_RESOLUTION|>--- conflicted
+++ resolved
@@ -31,14 +31,9 @@
 iroh-blobs = { version = "0.22.0", path = "../iroh-blobs" }
 iroh-metrics = { version = "0.22.0", path = "../iroh-metrics", optional = true }
 iroh-net = { version = "0.22.0", path = "../iroh-net" }
-<<<<<<< HEAD
 meadowcap = "0.1.0"
 postcard = { version = "1", default-features = false, features = [ "alloc", "use-std", "experimental-derive", ] }
-=======
-iroh-blobs = { version = "0.22.0", path = "../iroh-blobs" }
-postcard = { version = "1", default-features = false, features = ["alloc", "use-std", "experimental-derive"] }
 quinn = { package = "iroh-quinn", version = "0.10.5" }
->>>>>>> cf3e983b
 rand = "0.8.5"
 rand_core = "0.6.4"
 redb = { version = "2.0.0" }
